#!/usr/bin/env python3
"""
Image viewer subclass of QtWidgets.QGraphicsView
- implements mouse pan/zoom

AUTHOR
----
Mike Tyszka, Ph.D.

DATES
----
2018-10-08 JMT Adapt from example SO code at
    https://stackoverflow.com/questions/35508711/how-to-enable-pan-and-zoom-in-a-qgraphicsview
    Credit: ekhumoro

LICENSE
----

This file is part of Stellate.

Stellate is free software: you can redistribute it and/or modify
it under the terms of the GNU General Public License as published by
the Free Software Foundation, either version 3 of the License, or
(at your option) any later version.

Stellate is distributed in the hope that it will be useful,
but WITHOUT ANY WARRANTY; without even the implied warranty of
MERCHANTABILITY or FITNESS FOR A PARTICULAR PURPOSE.  See the
GNU General Public License for more details.

You should have received a copy of the GNU General Public License
along with stellate.  If not, see <https://www.gnu.org/licenses/>.
"""

import numpy as np
from skimage.exposure import rescale_intensity
from PyQt5 import QtCore, QtGui, QtWidgets
<<<<<<< HEAD
from PyQt5.QtGui import QPixmap, QImage, QPen, QBrush, QColor
=======
from PyQt5.QtGui import QPixmap, QImage, QBrush, QPen, QColor
from starfinder import *
>>>>>>> 45919a8d


class imgViewer(QtWidgets.QGraphicsView):
    """
    Image viewer subclass of QGraphicsView
    """

    imageClicked = QtCore.pyqtSignal(QtCore.QPoint)

    def __init__(self, centralWidget):

        # Init the base class
        super().__init__()

        # Internal variables
        self._zoom = 0
        self._empty = True
        self._autostretch = False

        # Scene components
        self._scene = QtWidgets.QGraphicsScene(self)
        self._image = QtWidgets.QGraphicsPixmapItem()
<<<<<<< HEAD
        self._stars = QtWidgets.QGraphicsItemGroup()

        # Populate scene with placeholder items
        self._scene.addItem(self._image)
        self._scene.addItem(self._stars)
=======
        self._mask = QtWidgets.QGraphicsPixmapItem()
        self._staroverlay = QtWidgets.QGraphicsItemGroup()
        self._annotations = QtWidgets.QGraphicsItemGroup()

        # Add items to scene
        self._scene.addItem(self._image)
        self._scene.addItem(self._mask)
        self._scene.addItem(self._staroverlay)
        self._scene.addItem(self._annotations)
>>>>>>> 45919a8d

        # Add scene behind viewer
        self.setScene(self._scene)

        self.setTransformationAnchor(QtWidgets.QGraphicsView.AnchorUnderMouse)
        self.setResizeAnchor(QtWidgets.QGraphicsView.AnchorUnderMouse)
        self.setVerticalScrollBarPolicy(QtCore.Qt.ScrollBarAlwaysOff)
        self.setHorizontalScrollBarPolicy(QtCore.Qt.ScrollBarAlwaysOff)

        self.setBackgroundBrush(QBrush(QColor(30, 30, 30)))
        self.setFrameShape(QtWidgets.QFrame.NoFrame)

    def hasImage(self):
        return not self._empty

    def fitInView(self, scale=True):

        rect = QtCore.QRectF(self._image.pixmap().rect())

        if not rect.isNull():
            self.setSceneRect(rect)

            if self.hasImage():

                unity = self.transform().mapRect(QtCore.QRectF(0, 0, 1, 1))
                self.scale(1 / unity.width(), 1 / unity.height())

                viewrect = self.viewport().rect()
                scenerect = self.transform().mapRect(rect)

                factor = min(viewrect.width() / scenerect.width(),
                             viewrect.height() / scenerect.height())

                self.scale(factor, factor)

            self._zoom = 0

<<<<<<< HEAD
    def setImage(self, img16=None):

        # Add non-empty image to scene

        self._zoom = 0
=======
    def setImage(self, img16=None, reset=False):
>>>>>>> 45919a8d

        if img16.any():

            self._img16 = img16.copy()
            self._empty = False
            self.setDragMode(QtWidgets.QGraphicsView.ScrollHandDrag)
            self.exposeImage()

        else:

            # No image in scene
            self._empty = True
            self.setDragMode(QtWidgets.QGraphicsView.NoDrag)
            self._image.setPixmap(QPixmap())

        if reset:
            self.fitInView()

    def exposeImage(self):

        # Reveal image scene within viewer

        if self.hasImage():

            if self._autostretch:
                ilims = 0.0, np.percentile(self._img16, 95.0)
            else:
                ilims = 0.0, np.max(self._img16)

            # Rescale to uint8
            self._img8 = rescale_intensity(self._img16, in_range=ilims, out_range=(0, 255)).astype(np.uint8)

            # Convert the uint8 grayscale image to a pixmap
            w, h = self._img8.shape[1], self._img8.shape[0]
            img_pixmap = QPixmap(QImage(self._img8, w, h, QImage.Format_Grayscale8))

            # Place image pixmap in scene
            self._image.setPixmap(img_pixmap)

    def showstars(self, stars):

        for s in stars:

<<<<<<< HEAD
            # Add green circle to scene
            starPen = QPen(QColor("#00FF00"))
            starBrush = QBrush(QColor("#00FF00"))
            self._scene.addEllipse(100, 100, 80, 40, starPen)

=======
            bb = s.bbox
            x, y = bb[1], bb[0]
            w, h = bb[3]-bb[1], bb[2]-bb[0]

            pen = QPen(QColor('#00FF00'), 1)

            star_rect = QtWidgets.QGraphicsRectItem(x, y, w, h)
            star_rect.setPen(pen)

            self._staroverlay.addToGroup(star_rect)
>>>>>>> 45919a8d

    def wheelEvent(self, event):
        """
        Handle image zoom

        :param event:
        :return:
        """

        if self.hasImage():

            dphi = event.angleDelta().y()

            if dphi > 0:
                factor = 1.1
                self._zoom += 1
            elif dphi < 0:
                factor = 0.9
                self._zoom -= 1
            else:
                factor = 1.0

            if self._zoom > 0:
                self.scale(factor, factor)
            else:
                self._zoom = 0
                self.fitInView()  # Clamp zoom at full window

    def mousePressEvent(self, event):
        # Intercept mouse click even if over image
        if self._image.isUnderMouse():
            self.imageClicked.emit(QtCore.QPoint(event.pos()))
        # Pass mouse click event
        super(imgViewer, self).mousePressEvent(event)

    def keyPressEvent(self, event):
            event.ignore()

    def autostretch(self, status):
        # Set autostretch status of viewer
        self._autostretch = status
        self.exposeImage()<|MERGE_RESOLUTION|>--- conflicted
+++ resolved
@@ -35,12 +35,8 @@
 import numpy as np
 from skimage.exposure import rescale_intensity
 from PyQt5 import QtCore, QtGui, QtWidgets
-<<<<<<< HEAD
-from PyQt5.QtGui import QPixmap, QImage, QPen, QBrush, QColor
-=======
 from PyQt5.QtGui import QPixmap, QImage, QBrush, QPen, QColor
 from starfinder import *
->>>>>>> 45919a8d
 
 
 class imgViewer(QtWidgets.QGraphicsView):
@@ -63,13 +59,6 @@
         # Scene components
         self._scene = QtWidgets.QGraphicsScene(self)
         self._image = QtWidgets.QGraphicsPixmapItem()
-<<<<<<< HEAD
-        self._stars = QtWidgets.QGraphicsItemGroup()
-
-        # Populate scene with placeholder items
-        self._scene.addItem(self._image)
-        self._scene.addItem(self._stars)
-=======
         self._mask = QtWidgets.QGraphicsPixmapItem()
         self._staroverlay = QtWidgets.QGraphicsItemGroup()
         self._annotations = QtWidgets.QGraphicsItemGroup()
@@ -79,7 +68,6 @@
         self._scene.addItem(self._mask)
         self._scene.addItem(self._staroverlay)
         self._scene.addItem(self._annotations)
->>>>>>> 45919a8d
 
         # Add scene behind viewer
         self.setScene(self._scene)
@@ -117,15 +105,7 @@
 
             self._zoom = 0
 
-<<<<<<< HEAD
-    def setImage(self, img16=None):
-
-        # Add non-empty image to scene
-
-        self._zoom = 0
-=======
     def setImage(self, img16=None, reset=False):
->>>>>>> 45919a8d
 
         if img16.any():
 
@@ -146,8 +126,6 @@
 
     def exposeImage(self):
 
-        # Reveal image scene within viewer
-
         if self.hasImage():
 
             if self._autostretch:
@@ -169,13 +147,6 @@
 
         for s in stars:
 
-<<<<<<< HEAD
-            # Add green circle to scene
-            starPen = QPen(QColor("#00FF00"))
-            starBrush = QBrush(QColor("#00FF00"))
-            self._scene.addEllipse(100, 100, 80, 40, starPen)
-
-=======
             bb = s.bbox
             x, y = bb[1], bb[0]
             w, h = bb[3]-bb[1], bb[2]-bb[0]
@@ -186,7 +157,6 @@
             star_rect.setPen(pen)
 
             self._staroverlay.addToGroup(star_rect)
->>>>>>> 45919a8d
 
     def wheelEvent(self, event):
         """
@@ -216,16 +186,15 @@
                 self.fitInView()  # Clamp zoom at full window
 
     def mousePressEvent(self, event):
-        # Intercept mouse click even if over image
+
         if self._image.isUnderMouse():
             self.imageClicked.emit(QtCore.QPoint(event.pos()))
-        # Pass mouse click event
+
         super(imgViewer, self).mousePressEvent(event)
 
     def keyPressEvent(self, event):
             event.ignore()
 
     def autostretch(self, status):
-        # Set autostretch status of viewer
         self._autostretch = status
         self.exposeImage()