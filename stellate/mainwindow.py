--- conflicted
+++ resolved
@@ -31,12 +31,7 @@
 
 import os
 import numpy as np
-<<<<<<< HEAD
-from PySide2 import QtCore, QtWidgets
-from astropy.io import fits
-=======
 from PyQt5 import QtWidgets, QtCore, QtGui
->>>>>>> 3f599bf4
 from stellate.stellate_ui import Ui_MainWindow
 from stellate.astrostack import AstroStack
 
